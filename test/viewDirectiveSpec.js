--- conflicted
+++ resolved
@@ -9,11 +9,7 @@
 describe('uiView', function () {
   'use strict';
 
-<<<<<<< HEAD
   var $stateProvider, scope, $compile, elem, log;
-=======
-  var log, scope, $compile, elem, $onInit;
->>>>>>> c8afc382
 
   beforeEach(function() {
     var depends = ['ui.router'];
@@ -37,14 +33,6 @@
     });
   }));
 
-<<<<<<< HEAD
-=======
-  beforeEach(function() {
-    log = '';
-    $onInit = jasmine.createSpy('$onInit');
-  });
-
->>>>>>> c8afc382
   var aState = {
     template: 'aState template'
   },
@@ -122,7 +110,6 @@
       $scope.elementId = $element.attr('id');
     }
   },
-<<<<<<< HEAD
   nState = {
     template: 'nState',
     controller: function ($scope, $element) {
@@ -131,14 +118,6 @@
       data.$animEnter.then(function() { log += "animEnter;"});
       data.$animLeave.then(function() { log += "animLeave;"});
     }
-=======
-  pState = {
-    controller: function() {
-      this.$onInit = $onInit;
-    },
-    template: "hi",
-    controllerAs: "vm"
->>>>>>> c8afc382
   };
 
   beforeEach(module(function (_$stateProvider_) {
@@ -156,24 +135,8 @@
       .state('j', jState)
       .state('k', kState)
       .state('l', lState)
-<<<<<<< HEAD
       .state('m', mState)
       .state('n', nState)
-=======
-      .state('m', {
-        template: 'mState',
-        controller: function($scope) {
-          log += 'ctrl(m);';
-          $scope.$on('$destroy', function() { log += '$destroy(m);'; });
-        }
-      })
-      .state('n', {
-        template: 'nState',
-        controller: function($scope) { log += 'ctrl(n);'; }
-      })
-      .state('o', oState)
-      .state('p', pState)
->>>>>>> c8afc382
   }));
 
   beforeEach(inject(function ($rootScope, _$compile_) {
@@ -376,7 +339,6 @@
     expect(elem.text()).toBe('mState');
   }));
 
-<<<<<<< HEAD
   describe('(resolved data)', function() {
     var _scope;
     function controller($scope) { _scope = $scope; }
@@ -443,15 +405,20 @@
       expect(_scope.$$$resolve.user).toBe('joeschmoe');
     }));
   });
-=======
+
   it('should call the existing $onInit after instantiating a controller', inject(function ($state, $q) {
+    var $onInit = jasmine.createSpy();
+    $stateProvider.state('onInit', {
+      controller: function() { this.$onInit = $onInit; },
+      template: "hi",
+      controllerAs: "vm"
+    });
     elem.append($compile('<div><ui-view></ui-view></div>')(scope));
-    $state.transitionTo(pState);
+    $state.transitionTo('onInit');
     $q.flush();
 
     expect($onInit).toHaveBeenCalled();
   }));
->>>>>>> c8afc382
 
   describe('play nicely with other directives', function() {
     // related to issue #857
