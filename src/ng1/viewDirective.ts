/** @module view */ /** for typedoc */
import {extend} from "../common/common";
import {isDefined, isFunction} from "../common/predicates";
import {trace} from "../common/trace";
import {ViewConfig} from "../view/view";
import {UIViewData} from "../view/interface";

/**
 * @ngdoc directive
 * @name ui.router.state.directive:ui-view
 *
 * @requires ui.router.state.$view
 * @requires $compile
 * @requires $interpolate
 * @requires $controller
 * @requires $animate
 * @requires ui.router.state.$uiViewScroll
 *
 * @restrict ECA
 *
 * @description
 * The ui-view directive tells $state where to place your templates.
 *
 * @param {string=} name A view name. The name should be unique amongst the other views in the
 * same state. You can have views of the same name that live in different states.
 *
 * @param {string=} autoscroll It allows you to set the scroll behavior of the browser window
 * when a view is populated. By default, $anchorScroll is overridden by ui-router's custom scroll
 * service, {@link ui.router.state.$uiViewScroll}. This custom service let's you
 * scroll ui-view elements into view when they are populated during a state activation.
 *
 * *Note: To revert back to old [`$anchorScroll`](http://docs.angularjs.org/api/ng.$anchorScroll)
 * functionality, call `$uiViewScrollProvider.useAnchorScroll()`.*
 *
 * @param {string=} onload Expression to evaluate whenever the view updates.
 *
 * @example
 * A view can be unnamed or named.
 * <pre>
 * <!-- Unnamed -->
 * <div ui-view></div>
 *
 * <!-- Named -->
 * <div ui-view="viewName"></div>
 * </pre>
 *
 * You can only have one unnamed view within any template (or root html). If you are only using a
 * single view and it is unnamed then you can populate it like so:
 * <pre>
 * <div ui-view></div>
 * $stateProvider.state("home", {
 *   template: "<h1>HELLO!</h1>"
 * })
 * </pre>
 *
 * The above is a convenient shortcut equivalent to specifying your view explicitly with the {@link ui.router.state.$stateProvider#views `views`}
 * config property, by name, in this case an empty name:
 * <pre>
 * $stateProvider.state("home", {
 *   views: {
 *     "": {
 *       template: "<h1>HELLO!</h1>"
 *     }
 *   }
 * })
 * </pre>
 *
 * But typically you'll only use the views property if you name your view or have more than one view
 * in the same template. There's not really a compelling reason to name a view if its the only one,
 * but you could if you wanted, like so:
 * <pre>
 * <div ui-view="main"></div>
 * </pre>
 * <pre>
 * $stateProvider.state("home", {
 *   views: {
 *     "main": {
 *       template: "<h1>HELLO!</h1>"
 *     }
 *   }
 * })
 * </pre>
 *
 * Really though, you'll use views to set up multiple views:
 * <pre>
 * <div ui-view></div>
 * <div ui-view="chart"></div>
 * <div ui-view="data"></div>
 * </pre>
 *
 * <pre>
 * $stateProvider.state("home", {
 *   views: {
 *     "": {
 *       template: "<h1>HELLO!</h1>"
 *     },
 *     "chart": {
 *       template: "<chart_thing/>"
 *     },
 *     "data": {
 *       template: "<data_thing/>"
 *     }
 *   }
 * })
 * </pre>
 *
 * Examples for `autoscroll`:
 *
 * <pre>
 * <!-- If autoscroll present with no expression,
 *      then scroll ui-view into view -->
 * <ui-view autoscroll/>
 *
 * <!-- If autoscroll present with valid expression,
 *      then scroll ui-view into view if expression evaluates to true -->
 * <ui-view autoscroll='true'/>
 * <ui-view autoscroll='false'/>
 * <ui-view autoscroll='scopeVariable'/>
 * </pre>
 *
 * Resolve data:
 *
 * The resolved data from the state's `resolve` block is placed on the scope as `$resolve` (this
 * can be customized using [[ViewDeclaration.resolveAs]]).  This can be then accessed from the template.
 *
 * Note that when `controllerAs` is being used, `$resolve` is set on the controller instance *after* the
 * controller is instantiated.  The `$onInit()` hook can be used to perform initialization code which
 * depends on `$resolve` data.
 *
 * @example
 * ```
 *
 * $stateProvider.state('home', {
 *   template: '<my-component user="$resolve.user"></my-component>',
 *   resolve: {
 *     user: function(UserService) { return UserService.fetchUser(); }
 *   }
 * });
 * ```
 */
$ViewDirective.$inject = ['$view', '$animate', '$uiViewScroll', '$interpolate', '$q'];
function $ViewDirective(   $view,   $animate,   $uiViewScroll,   $interpolate,   $q) {

  function getRenderer(attrs, scope) {
    return {
      enter: function(element, target, cb) {
        if (angular.version.minor > 2) {
          $animate.enter(element, null, target).then(cb);
        } else {
          $animate.enter(element, null, target, cb);
        }
      },
      leave: function(element, cb) {
        if (angular.version.minor > 2) {
          $animate.leave(element).then(cb);
        } else {
          $animate.leave(element, cb);
        }
      }
    };
  }

  function configsEqual(config1, config2) {
    return config1 === config2;
  }

  let rootData = {
    context: $view.rootContext()
  };

  let directive = {
    count: 0,
    restrict: 'ECA',
    terminal: true,
    priority: 400,
    transclude: 'element',
    compile: function (tElement, tAttrs, $transclude) {

      return function (scope, $element, attrs) {
        let previousEl, currentEl, currentScope, unregister,
            onloadExp     = attrs.onload || '',
            autoScrollExp = attrs.autoscroll,
            renderer      = getRenderer(attrs, scope),
            viewConfig    = undefined,
            inherited     = $element.inheritedData('$uiView') || rootData,
            name          = $interpolate(attrs.uiView || attrs.name || '')(scope) || '$default';

        let viewData: UIViewData = {
          id: directive.count++,                                   // Global sequential ID for ui-view tags added to DOM
          name: name,                                              // ui-view name (<div ui-view="name"></div>
          fqn: inherited.name ? inherited.fqn + "." + name : name, // fully qualified name, describes location in DOM
          config: null,                                            // The ViewConfig loaded (from a state.views definition)
          configUpdated: configUpdatedCallback,                    // Called when the matching ViewConfig changes
          get creationContext() { return inherited.context; }      // The context in which this ui-view "tag" was created
        };

        trace.traceUiViewEvent("Linking", viewData);

        function configUpdatedCallback(config?: ViewConfig) {
          if (configsEqual(viewConfig, config)) return;
          trace.traceUiViewConfigUpdated(viewData, config && config.context);

          viewConfig = config;
          updateView(config);
        }

        $element.data('$uiView', viewData);

        updateView();

        unregister = $view.registerUiView(viewData);
        scope.$on("$destroy", function() {
          trace.traceUiViewEvent("Destroying/Unregistering", viewData);
          unregister();
        });

        function cleanupLastView() {
          if (previousEl) {
            trace.traceUiViewEvent("Removing (previous) el", previousEl.data('$uiView'));
            previousEl.remove();
            previousEl = null;
          }

          if (currentScope) {
            trace.traceUiViewEvent("Destroying scope", viewData);
            currentScope.$destroy();
            currentScope = null;
          }

          if (currentEl) {
            let _viewData = currentEl.data('$uiView');
            trace.traceUiViewEvent("Animate out", _viewData);
            renderer.leave(currentEl, function() {
              _viewData.$$animLeave.resolve();
              previousEl = null;
            });

            previousEl = currentEl;
            currentEl = null;
          }
        }

        function updateView(config?: ViewConfig) {
          config = config || <any> {};
          let newScope = scope.$new();
          trace.traceUiViewScopeCreated(viewData, newScope);
          let animEnter = $q.defer(), animLeave = $q.defer();

          let $uiViewData = extend({}, viewData, {
            context: config.context,
            $template: config.template,
            $controller: config.controller,
            $controllerAs: config.controllerAs,
            $resolveAs: config.resolveAs,
            $locals: config.locals,
            $animEnter: animEnter.promise,
            $animLeave: animLeave.promise,
            $$animLeave: animLeave
          });

          let cloned = $transclude(newScope, function(clone) {
            renderer.enter(clone.data('$uiView', $uiViewData), $element, function onUiViewEnter() {
              animEnter.resolve();
              if (currentScope) {
                currentScope.$emit('$viewContentAnimationEnded');
              }

              if (isDefined(autoScrollExp) && !autoScrollExp || scope.$eval(autoScrollExp)) {
                $uiViewScroll(clone);
              }
            });
            cleanupLastView();
          });

          currentEl = cloned;
          currentScope = newScope;
          /**
           * @ngdoc event
           * @name ui.router.state.directive:ui-view#$viewContentLoaded
           * @eventOf ui.router.state.directive:ui-view
           * @eventType emits on ui-view directive scope
           * @description           *
           * Fired once the view is **loaded**, *after* the DOM is rendered.
           *
           * @param {Object} event Event object.
           */
          currentScope.$emit('$viewContentLoaded', config || viewConfig);
          currentScope.$eval(onloadExp);
        }
      };
    }
  };

  return directive;
}

$ViewDirectiveFill.$inject = ['$compile', '$controller', '$interpolate', '$injector', '$q'];
function $ViewDirectiveFill (  $compile,   $controller,   $interpolate,   $injector,   $q) {
  return {
    restrict: 'ECA',
    priority: -400,
    compile: function (tElement) {
      let initial = tElement.html();

      return function (scope, $element) {
        let data = $element.data('$uiView');
        if (!data) return;

        $element.html(data.$template || initial);
        trace.traceUiViewFill(data, $element.html());

        let link = $compile($element.contents());
        let controller = data.$controller;
        let controllerAs = data.$controllerAs;
        let resolveAs = data.$resolveAs;
        let locals = data.$locals;

        scope[resolveAs] = locals;
        
        if (controller) {
          let controllerInstance = $controller(controller, extend(locals, { $scope: scope, $element: $element }));
<<<<<<< HEAD
          if (controllerAs) {
            scope[controllerAs] = controllerInstance;
            scope[controllerAs][resolveAs] = locals;
          }
=======
          if (controllerAs) scope[controllerAs] = controllerInstance;
          if (isFunction(controllerInstance.$onInit)) controllerInstance.$onInit();
>>>>>>> c8afc382
          $element.data('$ngControllerController', controllerInstance);
          $element.children().data('$ngControllerController', controllerInstance);
        }

        link(scope);
      };
    }
  };
}

angular.module('ui.router.state').directive('uiView', $ViewDirective);
angular.module('ui.router.state').directive('uiView', $ViewDirectiveFill);<|MERGE_RESOLUTION|>--- conflicted
+++ resolved
@@ -319,15 +319,11 @@
         
         if (controller) {
           let controllerInstance = $controller(controller, extend(locals, { $scope: scope, $element: $element }));
-<<<<<<< HEAD
           if (controllerAs) {
             scope[controllerAs] = controllerInstance;
             scope[controllerAs][resolveAs] = locals;
           }
-=======
-          if (controllerAs) scope[controllerAs] = controllerInstance;
           if (isFunction(controllerInstance.$onInit)) controllerInstance.$onInit();
->>>>>>> c8afc382
           $element.data('$ngControllerController', controllerInstance);
           $element.children().data('$ngControllerController', controllerInstance);
         }
