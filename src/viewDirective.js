/**
 * @ngdoc directive
 * @name ui.router.state.directive:ui-view
 *
 * @requires ui.router.state.$state
 * @requires $compile
 * @requires $controller
 * @requires $injector
 * @requires ui.router.state.$uiViewScroll
 * @requires $document
 *
 * @restrict ECA
 *
 * @description
 * The ui-view directive tells $state where to place your templates.
 *
 * @param {string=} ui-view A view name. The name should be unique amongst the other views in the
 * same state. You can have views of the same name that live in different states.
 *
 * @param {string=} autoscroll It allows you to set the scroll behavior of the browser window
 * when a view is populated. By default, $anchorScroll is overridden by ui-router's custom scroll
 * service, {@link ui.router.state.$uiViewScroll}. This custom service let's you
 * scroll ui-view elements into view when they are populated during a state activation.
 *
 * *Note: To revert back to old [`$anchorScroll`](http://docs.angularjs.org/api/ng.$anchorScroll)
 * functionality, call `$uiViewScrollProvider.useAnchorScroll()`.*
 *
 * @param {string=} onload Expression to evaluate whenever the view updates.
 * 
 * @example
 * A view can be unnamed or named. 
 * <pre>
 * <!-- Unnamed -->
 * <div ui-view></div> 
 * 
 * <!-- Named -->
 * <div ui-view="viewName"></div>
 * </pre>
 *
 * You can only have one unnamed view within any template (or root html). If you are only using a 
 * single view and it is unnamed then you can populate it like so:
 * <pre>
 * <div ui-view></div> 
 * $stateProvider.state("home", {
 *   template: "<h1>HELLO!</h1>"
 * })
 * </pre>
 * 
 * The above is a convenient shortcut equivalent to specifying your view explicitly with the {@link ui.router.state.$stateProvider#views `views`}
 * config property, by name, in this case an empty name:
 * <pre>
 * $stateProvider.state("home", {
 *   views: {
 *     "": {
 *       template: "<h1>HELLO!</h1>"
 *     }
 *   }    
 * })
 * </pre>
 * 
 * But typically you'll only use the views property if you name your view or have more than one view 
 * in the same template. There's not really a compelling reason to name a view if its the only one, 
 * but you could if you wanted, like so:
 * <pre>
 * <div ui-view="main"></div>
 * </pre> 
 * <pre>
 * $stateProvider.state("home", {
 *   views: {
 *     "main": {
 *       template: "<h1>HELLO!</h1>"
 *     }
 *   }    
 * })
 * </pre>
 * 
 * Really though, you'll use views to set up multiple views:
 * <pre>
 * <div ui-view></div>
 * <div ui-view="chart"></div> 
 * <div ui-view="data"></div> 
 * </pre>
 * 
 * <pre>
 * $stateProvider.state("home", {
 *   views: {
 *     "": {
 *       template: "<h1>HELLO!</h1>"
 *     },
 *     "chart": {
 *       template: "<chart_thing/>"
 *     },
 *     "data": {
 *       template: "<data_thing/>"
 *     }
 *   }    
 * })
 * </pre>
 *
 * Examples for `autoscroll`:
 *
 * <pre>
 * <!-- If autoscroll present with no expression,
 *      then scroll ui-view into view -->
 * <ui-view autoscroll/>
 *
 * <!-- If autoscroll present with valid expression,
 *      then scroll ui-view into view if expression evaluates to true -->
 * <ui-view autoscroll='true'/>
 * <ui-view autoscroll='false'/>
 * <ui-view autoscroll='scopeVariable'/>
 * </pre>
 */
$ViewDirective.$inject = ['$state', '$injector', '$uiViewScroll'];
function $ViewDirective(   $state,   $injector,   $uiViewScroll) {

  function getService() {
    return ($injector.has) ? function(service) {
      return $injector.has(service) ? $injector.get(service) : null;
    } : function(service) {
      try {
        return $injector.get(service);
      } catch (e) {
        return null;
      }
    };
  }

  var service = getService(),
      $animator = service('$animator'),
      $animate = service('$animate');

  // Returns a set of DOM manipulation functions based on which Angular version
  // it should use
  function getRenderer(attrs, scope) {
    var statics = function() {
      return {
        enter: function (element, target, cb) { target.after(element); cb(); },
        leave: function (element, cb) { element.remove(); cb(); }
      };
    };

    if ($animate) {
      return {
        enter: function(element, target, cb) { $animate.enter(element, null, target, cb); },
        leave: function(element, cb) { $animate.leave(element, cb); }
      };
    }

    if ($animator) {
      var animate = $animator && $animator(scope, attrs);

      return {
        enter: function(element, target, cb) {animate.enter(element, null, target); cb(); },
        leave: function(element, cb) { animate.leave(element); cb(); }
      };
    }

    return statics();
  }

  var directive = {
    restrict: 'ECA',
    terminal: true,
    priority: 400,
    transclude: 'element',
    compile: function (tElement, tAttrs, $transclude) {
      return function (scope, $element, attrs) {
        var previousEl, currentEl, currentScope, latestLocals,
            onloadExp     = attrs.onload || '',
            autoScrollExp = attrs.autoscroll,
            renderer      = getRenderer(attrs, scope);

        scope.$on('$stateChangeSuccess', function() {
          updateView(false);
        });
        scope.$on('$viewContentLoading', function() {
          updateView(false);
        });

        updateView(true);

        function cleanupLastView() {
          if (previousEl) {
            previousEl.remove();
            previousEl = null;
          }

          if (currentScope) {
            currentScope.$destroy();
            currentScope = null;
          }

          if (currentEl) {
            renderer.leave(currentEl, function() {
              previousEl = null;
            });

            previousEl = currentEl;
            currentEl = null;
          }
        }

        function updateView(firstTime) {
<<<<<<< HEAD
          var newScope        = scope.$new(),
              name            = getUiViewName(attrs, $element.inheritedData('$uiView')),
              previousLocals  = name && $state.$current && $state.$current.locals[name];

          if (!firstTime && previousLocals === latestLocals) return; // nothing to do
          latestLocals = $state.$current.locals[name];

=======
          var newScope,
              name            = currentEl && currentEl.data('$uiViewName'),
              previousLocals  = name && $state.$current && $state.$current.locals[name];

          if (!firstTime && previousLocals === latestLocals) return; // nothing to do
          newScope = scope.$new();
>>>>>>> e94aaff0
          var clone = $transclude(newScope, function(clone) {
            renderer.enter(clone, $element, function onUiViewEnter() {
              if (angular.isDefined(autoScrollExp) && !autoScrollExp || scope.$eval(autoScrollExp)) {
                $uiViewScroll(clone);
              }
            });
            cleanupLastView();
          });

          currentEl = clone;
          currentScope = newScope;
          /**
           * @ngdoc event
           * @name ui.router.state.directive:ui-view#$viewContentLoaded
           * @eventOf ui.router.state.directive:ui-view
           * @eventType emits on ui-view directive scope
           * @description           *
           * Fired once the view is **loaded**, *after* the DOM is rendered.
           *
           * @param {Object} event Event object.
           */
          currentScope.$emit('$viewContentLoaded');
          currentScope.$eval(onloadExp);
        }
      };
    }
  };

  return directive;
}

$ViewDirectiveFill.$inject = ['$compile', '$controller', '$state'];
function $ViewDirectiveFill ($compile, $controller, $state) {
  return {
    restrict: 'ECA',
    priority: -400,
    compile: function (tElement) {
      var initial = tElement.html();
      return function (scope, $element, attrs) {
        var current = $state.$current,
            name = getUiViewName(attrs, $element.inheritedData('$uiView')),
            locals  = current && current.locals[name];

        if (! locals) {
          return;
        }

        $element.data('$uiView', { name: name, state: locals.$$state });
        $element.html(locals.$template ? locals.$template : initial);

        var link = $compile($element.contents());

        if (locals.$$controller) {
          locals.$scope = scope;
          var controller = $controller(locals.$$controller, locals);
          if (locals.$$controllerAs) {
            scope[locals.$$controllerAs] = controller;
          }
          $element.data('$ngControllerController', controller);
          $element.children().data('$ngControllerController', controller);
        }

        link(scope);
      };
    }
  };
}

/**
 * Shared ui-view code for both directives:
 * Given attributes and inherited $uiView data, return the view's name
 */
function getUiViewName(attrs, inherited) {
  var name = attrs.uiView || attrs.name || '';
  return name.indexOf('@') >= 0 ?  name :  (name + '@' + (inherited ? inherited.state.name : ''));
}

angular.module('ui.router.state').directive('uiView', $ViewDirective);
angular.module('ui.router.state').directive('uiView', $ViewDirectiveFill);<|MERGE_RESOLUTION|>--- conflicted
+++ resolved
@@ -202,22 +202,14 @@
         }
 
         function updateView(firstTime) {
-<<<<<<< HEAD
-          var newScope        = scope.$new(),
+          var newScope,
               name            = getUiViewName(attrs, $element.inheritedData('$uiView')),
               previousLocals  = name && $state.$current && $state.$current.locals[name];
 
           if (!firstTime && previousLocals === latestLocals) return; // nothing to do
+          newScope = scope.$new();
           latestLocals = $state.$current.locals[name];
 
-=======
-          var newScope,
-              name            = currentEl && currentEl.data('$uiViewName'),
-              previousLocals  = name && $state.$current && $state.$current.locals[name];
-
-          if (!firstTime && previousLocals === latestLocals) return; // nothing to do
-          newScope = scope.$new();
->>>>>>> e94aaff0
           var clone = $transclude(newScope, function(clone) {
             renderer.enter(clone, $element, function onUiViewEnter() {
               if (angular.isDefined(autoScrollExp) && !autoScrollExp || scope.$eval(autoScrollExp)) {
