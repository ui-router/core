/**
 * # Core classes and interfaces
 *
 * The classes and interfaces that are core to ui-router and do not belong
 * to a more specific subsystem (such as resolve).
 *
<<<<<<< HEAD
 * @packageDocumentation @preferred @publicapi @module core
 */ // Need to import or export at least one concrete something
=======
 * @packageDocumentation
 */
// Need to import or export at least one concrete something
>>>>>>> 6ab9d946
import { noop } from './common/common';
import { UIRouter } from './router';

/**
 * An interface for getting values from dependency injection.
 *
 * This is primarily used to get resolve values for a given token.
 * An instance of the `UIInjector` can be retrieved from the current transition using [[Transition.injector]].
 *
 * ---
 *
 * If no resolve is found for a token, then it will delegate to the native injector.
 * The native injector may be Angular 1 `$injector`, Angular 2 `Injector`, or a simple polyfill.
 *
 * In Angular 2, the native injector might be the root Injector,
 * or it might be a lazy loaded `NgModule` injector scoped to a lazy load state tree.
 */
export interface UIInjector {
  /**
   * Gets a value from the injector.
   *
   * For a given token, returns the value from the injector that matches the token.
   * If the token is for a resolve that has not yet been fetched, this throws an error.
   *
   * #### Example:
   * ```js
   * var myResolve = injector.get('myResolve');
   * ```
   *
   * #### ng1 Example:
   * ```js
   * // Fetch StateService
   * injector.get('$state').go('home');
   * ```
   *
   * #### ng2 Example:
   * ```js
   * import {StateService} from "ui-router-ng2";
   * // Fetch StateService
   * injector.get(StateService).go('home');
   * ```
   *
   * #### Typescript Example:
   * ```js
   * var stringArray = injector.get<string[]>('myStringArray');
   * ```
   *
   * ### `NOWAIT` policy
   *
   * When using [[ResolvePolicy.async]] === `NOWAIT`, the value returned from `get()` is a promise for the result.
   * The promise is not automatically unwrapped.
   *
   * @param token the key for the value to get.  May be a string, a class, or any arbitrary object.
   * @return the Dependency Injection value that matches the token
   */
  get(token: any): any;
  /** Gets a value as type `T` (generics parameter) */
  get<T>(token: any): T;

  /**
   * Asynchronously gets a value from the injector
   *
   * For a given token, returns a promise for the value from the injector that matches the token.
   * If the token is for a resolve that has not yet been fetched, this triggers the resolve to load.
   *
   * #### Example:
   * ```js
   * return injector.getAsync('myResolve').then(value => {
   *   if (value === 'declined') return false;
   * });
   * ```
   *
   * @param token the key for the value to get.  May be a string or arbitrary object.
   * @return a Promise for the Dependency Injection value that matches the token
   */
  getAsync(token: any): Promise<any>;
  /** Asynchronously gets a value as type `T` (generics parameter) */
  getAsync<T>(token: any): Promise<T>;

  /**
   * Gets a value from the native injector
   *
   * Returns a value from the native injector, bypassing anything in the [[ResolveContext]].
   *
   * Example:
   * ```js
   * let someThing = injector.getNative(SomeToken);
   * ```
   *
   * @param token the key for the value to get.  May be a string or arbitrary object.
   * @return the Dependency Injection value that matches the token
   */
  getNative(token: any): any;
  getNative<T>(token: any): T;
}

export interface UIRouterPlugin extends Disposable {
  name: string;
  type?: 'view' | 'url' | undefined;
}

export abstract class UIRouterPluginBase implements UIRouterPlugin, Disposable {
  abstract name: string;
  dispose(router: UIRouter) {}
}

export interface Disposable {
  /** Instructs the Disposable to clean up any resources */
  dispose(router?: UIRouter);
}<|MERGE_RESOLUTION|>--- conflicted
+++ resolved
@@ -4,14 +4,9 @@
  * The classes and interfaces that are core to ui-router and do not belong
  * to a more specific subsystem (such as resolve).
  *
-<<<<<<< HEAD
- * @packageDocumentation @preferred @publicapi @module core
- */ // Need to import or export at least one concrete something
-=======
  * @packageDocumentation
  */
 // Need to import or export at least one concrete something
->>>>>>> 6ab9d946
 import { noop } from './common/common';
 import { UIRouter } from './router';
 
