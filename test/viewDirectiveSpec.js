var module = angular.mock.module;
var uiRouter = require("angular-ui-router");

function animateFlush($animate) {
  $animate && $animate.triggerCallbacks && $animate.triggerCallbacks(); // 1.2-1.3
  $animate && $animate.flush && $animate.flush(); // 1.4
}

function animateFlush($animate) {
  $animate && $animate.triggerCallbacks && $animate.triggerCallbacks(); // 1.2-1.3
  $animate && $animate.flush && $animate.flush(); // 1.4
}

describe('uiView', function () {
  'use strict';

  var log, scope, $compile, elem;

  beforeEach(function() {
    var depends = ['ui.router', 'ui.router.state.events'];

    try {
      angular.module('ngAnimate');
      depends.push('ngAnimate', 'ngAnimateMock');
    } catch(e) {
      angular.module('mock.animate', []).value('$animate', null);
      module('mock.animate');
    }

    angular.module('ui.router.test', depends);
    module('ui.router.test');
  });

  beforeEach(module(function ($provide, $stateEventsProvider) {
    $stateEventsProvider.enable();
    $provide.decorator('$uiViewScroll', function () {
      return jasmine.createSpy('$uiViewScroll');
    });
  }));

  beforeEach(function() {
    log = '';
  });

  var aState = {
    template: 'aState template'
  },
  bState = {
    template: 'bState template'
  },
  cState = {
    views: {
      'cview': {
        template: 'cState cview template'
      }
    }
  },
  dState = {
    views: {
      'dview1': {
        template: 'dState dview1 template'
      },
      'dview2': {
        template: 'dState dview2 template'
      }
    }
  },
  eState = {
    template: '<div ui-view="eview" class="eview"></div>'
  },
  fState = {
    views: {
      'eview': {
        template: 'fState eview template'
      }
    }
  },
  gState = {
    template: '<div ui-view="inner"><span>{{content}}</span></div>'
  },
  hState = {
    views: {
      'inner': {
        template: 'hState inner template'
      }
    }
  },
  iState = {
    template: '<div ui-view>'+
        '<ul><li ng-repeat="item in items">{{item}}</li></ul>'+
      '</div>'
  },
  jState = {
    template: 'jState'
  },
  kState = {
    controller: function() {
      this.someProperty = "value"
    },
    template: "hi",
    controllerAs: "vm"
  },
  lState = {
    views: {
      view1: {
        template: 'view1'
      },
      view2: {
        template: 'view2'
      },
      view3: {
        template: 'view3'
      }
    }
  },

  oState = {
    template: 'oState',
    controller: function ($scope, $element) {
      $scope.elementId = $element.attr('id');
    }
  };

  beforeEach(module(function ($stateProvider) {
    $stateProvider
      .state('a', aState)
      .state('b', bState)
      .state('c', cState)
      .state('d', dState)
      .state('e', eState)
      .state('e.f', fState)
      .state('g', gState)
      .state('g.h', hState)
      .state('i', iState)
      .state('j', jState)
      .state('k', kState)
      .state('l', lState)
      .state('m', {
<<<<<<< HEAD
=======
        template: 'mState',
>>>>>>> e7a3481f
        controller: function($scope) {
          log += 'ctrl(m);';
          $scope.$on('$destroy', function() { log += '$destroy(m);'; });
        }
      })
      .state('n', {
<<<<<<< HEAD
        controller: function($scope) { log += 'ctrl(n);'; }
      });
=======
        template: 'nState',
        controller: function($scope) { log += 'ctrl(n);'; }
      })
      .state('o', oState)
>>>>>>> e7a3481f
  }));

  beforeEach(inject(function ($rootScope, _$compile_) {
    scope = $rootScope.$new();
    $compile = _$compile_;
    elem = angular.element('<div>');
  }));

  describe('linking ui-directive', function () {

    it('anonymous ui-view should be replaced with the template of the current $state', inject(function ($state, $q) {
      elem.append($compile('<div><ui-view></ui-view></div>')(scope));

      expect(elem.find('ui-view').text()).toBe('');

      $state.transitionTo(aState);
      $q.flush();

      expect(elem.find('ui-view').text()).toBe(aState.template);
    }));

    it('named ui-view should be replaced with the template of the current $state', inject(function ($state, $q) {
      elem.append($compile('<div><ui-view name="cview"></ui-view></div>')(scope));

      $state.transitionTo(cState);
      $q.flush();

      expect(elem.find('ui-view').text()).toBe(cState.views.cview.template);
    }));

    it('ui-view should be updated after transition to another state', inject(function ($state, $q) {
      elem.append($compile('<div><ui-view></ui-view></div>')(scope));
      expect(elem.find('ui-view').text()).toBe('');

      $state.transitionTo(aState);
      $q.flush();

      expect(elem.find('ui-view').text()).toBe(aState.template);

      $state.transitionTo(bState);
      $q.flush();

      expect(elem.find('ui-view').text()).toBe(bState.template);
    }));

    it('should handle NOT nested ui-views', inject(function ($state, $q) {
      elem.append($compile('<div><ui-view name="dview1" class="dview1"></ui-view><ui-view name="dview2" class="dview2"></ui-view></div>')(scope));
      expect(elem.find('ui-view').eq(0).text()).toBe('');
      expect(elem.find('ui-view').eq(1).text()).toBe('');

      $state.transitionTo(dState);
      $q.flush();

      expect(elem.find('ui-view').eq(0).text()).toBe(dState.views.dview1.template);
      expect(elem.find('ui-view').eq(1).text()).toBe(dState.views.dview2.template);
    }));

    it('should handle nested ui-views (testing two levels deep)', inject(function ($state, $q) {
      $compile(elem.append('<div><ui-view></ui-view></div>'))(scope);
      expect(elem.find('ui-view').text()).toBe('');

      $state.transitionTo(fState);
      $q.flush();

      expect(elem.find('ui-view').text()).toBe(fState.views.eview.template);
    }));
  });

  describe('handling initial view', function () {
    it('initial view should be compiled if the view is empty', inject(function ($state, $q) {
      var content = 'inner content';
      scope.content = content;
      elem.append($compile('<div><ui-view></ui-view></div>')(scope));

      $state.transitionTo(gState);
      $q.flush();

      expect(elem.find('ui-view').text()).toBe(content);
    }));

    it('initial view should be put back after removal of the view', inject(function ($state, $q) {
      var content = 'inner content';
      scope.content = content;
      elem.append($compile('<div><ui-view></ui-view></div>')(scope));

      $state.go(hState);
      $q.flush();

      expect(elem.find('ui-view').text()).toBe(hState.views.inner.template);

      // going to the parent state which makes the inner view empty
      $state.go(gState);
      $q.flush();

      expect(elem.find('ui-view').text()).toBe(content);
    }));

    // related to issue #435
    it('initial view should be transcluded once to prevent breaking other directives', inject(function ($state, $q) {
      scope.items = ["I", "am", "a", "list", "of", "items"];

      elem.append($compile('<div><ui-view></ui-view></div>')(scope));

      // transition to state that has an initial view
      $state.transitionTo(iState);
      $q.flush();

      // verify if ng-repeat has been compiled
      expect(elem.find('li').length).toBe(scope.items.length);

      // transition to another state that replace the initial content
      $state.transitionTo(jState);
      $q.flush();

      expect(elem.find('ui-view').text()).toBe(jState.template);

      // transition back to the state with empty subview and the initial view
      $state.transitionTo(iState);
      $q.flush();

      // verify if the initial view is correct
      expect(elem.find('li').length).toBe(scope.items.length);

      // change scope properties
      scope.$apply(function () {
        scope.items.push(".", "Working?");
      });

      // verify if the initial view has been updated
      expect(elem.find('li').length).toBe(scope.items.length);
    }));
  });

  describe('autoscroll attribute', function () {
    it('should NOT autoscroll when unspecified', inject(function ($state, $q, $uiViewScroll, $animate) {
      elem.append($compile('<div><ui-view></ui-view></div>')(scope));

      $state.transitionTo(aState);
      $q.flush();

      animateFlush($animate);

      expect($uiViewScroll).not.toHaveBeenCalled();
    }));

    it('should autoscroll when expression is missing', inject(function ($state, $q, $uiViewScroll, $animate) {
      elem.append($compile('<div><ui-view autoscroll></ui-view></div>')(scope));
      $state.transitionTo(aState);
      $q.flush();

      animateFlush($animate);

      expect($uiViewScroll).toHaveBeenCalledWith(elem.find('span').parent());
    }));

    it('should autoscroll based on expression', inject(function ($state, $q, $uiViewScroll, $animate) {
      scope.doScroll = false;

      elem.append($compile('<div><ui-view autoscroll="doScroll"></ui-view></div>')(scope));

      $state.transitionTo(aState);
      $q.flush();

      animateFlush($animate);

      expect($uiViewScroll).not.toHaveBeenCalled();

      scope.doScroll = true;
      $state.transitionTo(bState);
      $q.flush();

      animateFlush($animate);

      var target,
          index   = -1,
          uiViews = elem.find('ui-view');

      while (index++ < uiViews.length) {
        var uiView = angular.element(uiViews[index]);
        if (uiView.text() === bState.template) target = uiView;
      }

      expect($uiViewScroll).toHaveBeenCalledWith(target);
    }));
  });

  it('should instantiate a controller with controllerAs', inject(function($state, $q) {
    elem.append($compile('<div><ui-view>{{vm.someProperty}}</ui-view></div>')(scope));
    $state.transitionTo(kState);
    $q.flush();

    expect(elem.text()).toBe('value');
  }));

  it('should instantiate a controller with both $scope and $element injections', inject(function ($state, $q) {
    elem.append($compile('<div><ui-view id="oState">{{elementId}}</ui-view></div>')(scope));
    $state.transitionTo(oState);
    $q.flush();

    expect(elem.text()).toBe('oState');
  }));

  describe('play nicely with other directives', function() {
    // related to issue #857
    it('should work with ngIf', inject(function ($state, $q, $compile) {
      // ngIf does not exist in 1.0.8
      if (angular.version.full === '1.0.8') return;

      scope.someBoolean = false;
      elem.append($compile('<div ng-if="someBoolean"><ui-view></ui-view></div>')(scope));

      $state.transitionTo(aState);
      $q.flush();

      // Verify there is no ui-view in the DOM
      expect(elem.find('ui-view').length).toBe(0);

      // Turn on the div that holds the ui-view
      scope.someBoolean = true;
      scope.$digest();

      // Verify that the ui-view is there and it has the correct content
      expect(elem.find('ui-view').text()).toBe(aState.template);

      // Turn off the ui-view
      scope.someBoolean = false;
      scope.$digest();

      // Verify there is no ui-view in the DOM
      expect(elem.find('ui-view').length).toBe(0);

      // Turn on the div that holds the ui-view once again
      scope.someBoolean = true;
      scope.$digest();

      // Verify that the ui-view is there and it has the correct content
      expect(elem.find('ui-view').text()).toBe(aState.template);
    }));

    it ('should work with ngClass', inject(function($state, $q, $compile) {
      scope.showClass = false;
      elem.append($compile('<div><ui-view ng-class="{\'someClass\': showClass}"></ui-view></div>')(scope));

      expect(elem.find('ui-view')).not.toHaveClass('someClass');

      scope.showClass = true;
      scope.$digest();

      expect(elem.find('ui-view')).toHaveClass('someClass');

      scope.showClass = false;
      scope.$digest();

      expect(elem.find('ui-view')).not.toHaveClass('someClass');
    }));

    describe ('working with ngRepeat', function() {
      // ngRepeat does not work properly with uiView in 1.0.8 & 1.1.5
      if (['1.0.8', '1.1.5'].indexOf(angular.version.full) !== -1) return;

      it ('should have correct number of uiViews', inject(function($state, $q, $compile) {
        elem.append($compile('<div><ui-view ng-repeat="view in views" name="{{view}}"></ui-view></div>')(scope));

        // Should be no ui-views in DOM
        expect(elem.find('ui-view').length).toBe(0);

        // Lets add 3
        scope.views = ['view1', 'view2', 'view3'];
        scope.$digest();

        // Should be 3 ui-views in the DOM
        expect(elem.find('ui-view').length).toBe(scope.views.length);

        // Lets add one more - yay two-way binding
        scope.views.push('view4');
        scope.$digest();

        // Should have 4 ui-views
        expect(elem.find('ui-view').length).toBe(scope.views.length);

        // Lets remove 2 ui-views from the DOM
        scope.views.pop();
        scope.views.pop();
        scope.$digest();

        // Should have 2 ui-views
        expect(elem.find('ui-view').length).toBe(scope.views.length);
      }));

      it ('should populate each view with content', inject(function($state, $q, $compile) {
        elem.append($compile('<div><ui-view ng-repeat="view in views" name="{{view}}">defaultcontent</ui-view></div>')(scope));

        $state.transitionTo(lState);
        $q.flush();

        expect(elem.find('ui-view').length).toBe(0);

        scope.views = ['view1', 'view2'];

        scope.$digest();

        var uiViews = elem.find('ui-view');

        expect(uiViews.eq(0).text()).toBe(lState.views.view1.template);
        expect(uiViews.eq(1).text()).toBe(lState.views.view2.template);
        expect(uiViews.eq(2).length).toBe(0);

        scope.views.push('view3');
        scope.$digest();

        uiViews = elem.find('ui-view');

        expect(uiViews.eq(0).text()).toBe(lState.views.view1.template);
        expect(uiViews.eq(1).text()).toBe(lState.views.view2.template);
        expect(uiViews.eq(2).text()).toBe(lState.views.view3.template);
      }));

      it ('should interpolate ui-view names', inject(function($state, $q, $compile) {
        elem.append($compile('<div ng-repeat="view in views">' +
          '<ui-view name="view{{$index + 1}}">hallo</ui-view>' +
          '</div>')(scope));

        $state.transitionTo(lState);
        $q.flush();

        expect(elem.find('ui-view').length).toBe(0);

        scope.views = ['view1', 'view2'];

        scope.$digest();

        var uiViews = elem.find('ui-view');

        expect(uiViews.eq(0).text()).toBe(lState.views.view1.template);
        expect(uiViews.eq(1).text()).toBe(lState.views.view2.template);
        expect(uiViews.eq(2).length).toBe(0);

        scope.views.push('view3');
        scope.$digest();

        uiViews = elem.find('ui-view');

        expect(uiViews.eq(0).text()).toBe(lState.views.view1.template);
        expect(uiViews.eq(1).text()).toBe(lState.views.view2.template);
        expect(uiViews.eq(2).text()).toBe(lState.views.view3.template);
      }));
    });
  });

  describe('AngularJS Animations', function() {
    it ('should do transition animations', inject(function($state, $q, $compile, $animate) {
      var content = 'Initial Content',
          animation;
      elem.append($compile('<div><ui-view>' + content + '</ui-view></div>')(scope));

      // Enter Animation
      animation = $animate.queue.shift();
      expect(animation.event).toBe('enter');
      expect(animation.element.text() + "-1").toBe(content + "-1");

      $state.transitionTo(aState);
      $q.flush();

      // Enter Animation
      animation = $animate.queue.shift();
      expect(animation.event).toBe('enter');
      expect(animation.element.text() + "-2").toBe(aState.template + "-2");
      // Leave Animation
      animation = $animate.queue.shift();
      expect(animation.event).toBe('leave');
      expect(animation.element.text() + "-3").toBe(content + "-3");

      $state.transitionTo(bState);
      $q.flush();

      // Enter Animation
      animation = $animate.queue.shift();
      expect(animation.event).toBe('enter');
      expect(animation.element.text() + "-4").toBe(bState.template + "-4");
      // Leave Animation
      animation = $animate.queue.shift();
      expect(animation.event).toBe('leave');
      expect(animation.element.text() + "-5").toBe(aState.template + "-5");

      // No more animations
      expect($animate.queue.length).toBe(0);
    }));

    it ('should do ngClass animations', inject(function($state, $q, $compile, $animate) {
      scope.classOn = false;
      var content = 'Initial Content',
          className = 'yay',
          animation;
      elem.append($compile('<div><ui-view ng-class="{\'' + className + '\': classOn}">' + content + '</ui-view></div>')(scope));
      // Don't care about enter class
      $animate.queue.shift();

      scope.classOn = true;
      scope.$digest();

      animation = $animate.queue.shift();
      expect(animation.event).toBe('addClass');
      expect(animation.element.text()).toBe(content);

      scope.classOn = false;
      scope.$digest();

      animation = $animate.queue.shift();
      expect(animation.event).toBe('removeClass');
      expect(animation.element.text()).toBe(content);

      // No more animations
      expect($animate.queue.length).toBe(0);
    }));

    it ('should do ngIf animations', inject(function($state, $q, $compile, $animate) {
      scope.shouldShow = false;
      var content = 'Initial Content',
          animation;
      elem.append($compile('<div><ui-view ng-if="shouldShow">' + content + '</ui-view></div>')(scope));

      // No animations yet
      expect($animate.queue.length).toBe(0);

      scope.shouldShow = true;
      scope.$digest();

      // $ViewDirective enter animation - Basically it's just the <!-- uiView --> comment
      animation = $animate.queue.shift();
      expect(animation.event).toBe('enter');
      expect(animation.element.text()).toBe('');

      // $ViewDirectiveFill enter animation - The second uiView directive that files in the content
      animation = $animate.queue.shift();
      expect(animation.event).toBe('enter');
      expect(animation.element.text()).toBe(content);

      scope.shouldShow = false;
      scope.$digest();

      // uiView leave animation
      animation = $animate.queue.shift();
      expect(animation.event).toBe('leave');
      expect(animation.element.text()).toBe(content);

      // No more animations
      expect($animate.queue.length).toBe(0);
    }));

    it ('should disable animations if noanimation="true" is present', inject(function($state, $q, $compile, $animate) {
      var content = 'Initial Content', animation;
      elem.append($compile('<div><ui-view noanimation="true">' + content + '</ui-view></div>')(scope));

      animation = $animate.queue.shift();
      expect(animation).toBeUndefined();

      $state.transitionTo(aState);
      $q.flush();
      animation = $animate.queue.shift();
      expect(animation).toBeUndefined();
      expect(elem.text()).toBe(aState.template);

      $state.transitionTo(bState);
      $q.flush();
      animation = $animate.queue.shift();
      expect(animation).toBeUndefined();
      expect(elem.text()).toBe(bState.template);
    }));

<<<<<<< HEAD
    it('$destroy event is triggered after animation ends', inject(function($state, $q, $animate, $rootScope) {
      elem.append($compile('<div><ui-view></ui-view></div>')(scope));
      $rootScope.$on('$stateChangeSuccess', function(evt, toState) { log += 'success(' + toState.name + ');'; });

      $state.transitionTo('m');
      $q.flush();
      expect(log).toBe('success(m);ctrl(m);');
      $state.transitionTo('n');
      $q.flush();
      if ($animate) {
        expect(log).toBe('success(m);ctrl(m);success(n);ctrl(n);');
        animateFlush($animate);
        expect(log).toBe('success(m);ctrl(m);success(n);ctrl(n);$destroy(m);');
      } else {
        expect(log).toBe('success(m);ctrl(m);$destroy(m);success(n);ctrl(n);');
      }
    }));

    it('$destroy event is triggered before $stateChangeSuccess if noanimation is present', inject(function($state, $q, $animate, $rootScope) {
      elem.append($compile('<div><ui-view noanimation="true"></ui-view></div>')(scope));
      $rootScope.$on('$stateChangeSuccess', function(evt, toState) { log += 'success(' + toState.name + ');'; });

      $state.transitionTo('m');
      $q.flush();
      expect(log).toBe('success(m);ctrl(m);');
      $state.transitionTo('n');
      $q.flush();
      expect(log).toBe('success(m);ctrl(m);success(n);$destroy(m);ctrl(n);');
    }));

=======
    describe('$destroy event', function() {
      it('is triggered after animation ends', inject(function($state, $q, $animate, $rootScope) {
        elem.append($compile('<div><ui-view></ui-view></div>')(scope));

        $state.transitionTo('m');
        $q.flush();
        expect(log).toBe('ctrl(m);');
        $state.transitionTo('n');
        $q.flush();

        expect(log).toBe('ctrl(m);ctrl(n);');
        animateFlush($animate);
        expect(log).toBe('ctrl(m);ctrl(n);$destroy(m);');
      }));

      it('is triggered before $stateChangeSuccess if noanimation is present', inject(function($state, $q, $animate, $rootScope) {
        elem.append($compile('<div><ui-view noanimation="true"></ui-view></div>')(scope));

        $state.transitionTo('m');
        $q.flush();
        expect(log).toBe('ctrl(m);');
        $state.transitionTo('n');
        $q.flush();
        expect(log).toBe('ctrl(m);$destroy(m);ctrl(n);');
      }));
    });
>>>>>>> e7a3481f
  });
});

describe('uiView controllers or onEnter handlers', function() {
  var el, template, scope, document, count;

  beforeEach(module('ui.router'));

  beforeEach(module(function($stateProvider) {
    count = 0;
    $stateProvider
      .state('aside',         { url: '/aside', template: '<div class="aside"></div>' })
      .state('A',           { url: '/A', template: '<div class="A" ui-view="fwd"></div>' })
      .state('A.fwd', {
        url: '/fwd', views: { 'fwd': {
          template: '<div class="fwd" ui-view>',
          controller: function($state) { if (count++ < 20 && $state.current.name == 'A.fwd') $state.go(".nest"); }
        }}
      })
      .state('A.fwd.nest',  { url: '/nest', template: '<div class="nest"></div>' });
  }));

  beforeEach(inject(function($document) {
    document = $document[0];
  }));

  it('should not go into an infinite loop when controller uses $state.go', inject(function($rootScope, $q, $compile, $state) {
    el = angular.element('<div><ui-view></ui-view></div>');
    template = $compile(el)($rootScope);
    $rootScope.$digest();

    $state.transitionTo('aside');
    $q.flush();
    expect(template[0].querySelector('.aside')).toBeDefined();
    expect(template[0].querySelector('.fwd')).toBeNull();

    $state.transitionTo('A');
    $q.flush();
    expect(template[0].querySelector('.A')).not.toBeNull();
    expect(template[0].querySelector('.fwd')).toBeNull();

    $state.transitionTo('A.fwd');
    $q.flush();
    expect(template[0].querySelector('.A')).not.toBeNull();
    expect(template[0].querySelector('.fwd')).not.toBeNull();
    expect(template[0].querySelector('.nest')).not.toBeNull();
    expect(count).toBe(1);
  }));
});<|MERGE_RESOLUTION|>--- conflicted
+++ resolved
@@ -136,25 +136,17 @@
       .state('k', kState)
       .state('l', lState)
       .state('m', {
-<<<<<<< HEAD
-=======
         template: 'mState',
->>>>>>> e7a3481f
         controller: function($scope) {
           log += 'ctrl(m);';
           $scope.$on('$destroy', function() { log += '$destroy(m);'; });
         }
       })
       .state('n', {
-<<<<<<< HEAD
-        controller: function($scope) { log += 'ctrl(n);'; }
-      });
-=======
         template: 'nState',
         controller: function($scope) { log += 'ctrl(n);'; }
       })
       .state('o', oState)
->>>>>>> e7a3481f
   }));
 
   beforeEach(inject(function ($rootScope, _$compile_) {
@@ -624,38 +616,6 @@
       expect(elem.text()).toBe(bState.template);
     }));
 
-<<<<<<< HEAD
-    it('$destroy event is triggered after animation ends', inject(function($state, $q, $animate, $rootScope) {
-      elem.append($compile('<div><ui-view></ui-view></div>')(scope));
-      $rootScope.$on('$stateChangeSuccess', function(evt, toState) { log += 'success(' + toState.name + ');'; });
-
-      $state.transitionTo('m');
-      $q.flush();
-      expect(log).toBe('success(m);ctrl(m);');
-      $state.transitionTo('n');
-      $q.flush();
-      if ($animate) {
-        expect(log).toBe('success(m);ctrl(m);success(n);ctrl(n);');
-        animateFlush($animate);
-        expect(log).toBe('success(m);ctrl(m);success(n);ctrl(n);$destroy(m);');
-      } else {
-        expect(log).toBe('success(m);ctrl(m);$destroy(m);success(n);ctrl(n);');
-      }
-    }));
-
-    it('$destroy event is triggered before $stateChangeSuccess if noanimation is present', inject(function($state, $q, $animate, $rootScope) {
-      elem.append($compile('<div><ui-view noanimation="true"></ui-view></div>')(scope));
-      $rootScope.$on('$stateChangeSuccess', function(evt, toState) { log += 'success(' + toState.name + ');'; });
-
-      $state.transitionTo('m');
-      $q.flush();
-      expect(log).toBe('success(m);ctrl(m);');
-      $state.transitionTo('n');
-      $q.flush();
-      expect(log).toBe('success(m);ctrl(m);success(n);$destroy(m);ctrl(n);');
-    }));
-
-=======
     describe('$destroy event', function() {
       it('is triggered after animation ends', inject(function($state, $q, $animate, $rootScope) {
         elem.append($compile('<div><ui-view></ui-view></div>')(scope));
@@ -682,7 +642,6 @@
         expect(log).toBe('ctrl(m);$destroy(m);ctrl(n);');
       }));
     });
->>>>>>> e7a3481f
   });
 });
 
