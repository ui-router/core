{
  "name": "@uirouter/core",
  "description": "UI-Router Core: Framework agnostic, State-based routing for JavaScript Single Page Apps",
<<<<<<< HEAD
  "version": "7.0.0-beta.0",
=======
  "version": "6.0.6",
>>>>>>> 6ab9d946
  "scripts": {
    "clean": "shx rm -rf lib lib-esm _bundles .cache _doc",
    "compile": "npm run clean && tsc && tsc -m es6 --outDir lib-esm && shx cp src/*.json lib",
    "build": "run-s compile fixdts bundle fixmaps:*",
    "bundle": "rollup -c && rollup -c --environment MINIFY",
    "fixdts": "dts-downlevel --semver '>=2.2.0' 'lib/**/*.d.ts' 'lib-esm/**/*.d.ts'",
    "fixmaps:lib": "tweak_sourcemap_paths -a --include 'lib/**/*.js.map' 'lib-esm/**/*.js.map'",
    "fixmaps:bundle": "tweak_sourcemap_paths -a --include '_bundles/**/*.js.map'",
    "prepublishOnly": "npm run build",
    "test": "karma start",
    "test:downstream": "test_downstream_projects",
    "docs": "generate_docs",
    "docs:publish": "generate_docs && publish_docs",
    "watch": "run-p watch:*",
    "watch:buildjs": "tsc -w",
    "watch:buildesm": "tsc -w -m es6 --outDir lib-esm",
    "watch:dts-downlevel": "npm run fixdts",
    "watch:test": "karma start --singleRun=false --autoWatch=true --autoWatchInterval=1",
    "debug": "karma start --singleRun=false --autoWatch=true --autoWatchInterval=1 --browsers=ChromeCanary",
    "changelog": "show_changelog",
    "release": "release"
  },
  "homepage": "https://ui-router.github.io",
  "contributors": [
    {
      "name": "Nate Abele",
      "email": "nate@radify.io",
      "web": "https://radify.io"
    },
    {
      "name": "Chris Thielen",
      "web": "https://github.com/christopherthielen"
    },
    {
      "name": "Tim Kindberg",
      "web": "https://github.com/timkindberg"
    },
    {
      "name": "Karsten Sperling",
      "web": "https://github.com/ksperling"
    }
  ],
  "maintainers": [
    {
      "name": "UIRouter Team",
      "web": "https://github.com/ui-router?tab=members"
    }
  ],
  "repository": {
    "type": "git",
    "url": "https://github.com/ui-router/core.git"
  },
  "bugs": {
    "url": "https://github.com/ui-router/core/issues"
  },
  "engines": {
    "node": ">=4.0.0"
  },
  "typings": "lib/index.d.ts",
  "main": "lib/index.js",
  "jsnext:main": "lib-esm/index.js",
  "module": "lib-esm/index.js",
  "license": "MIT",
  "devDependencies": {
    "@types/jasmine": "^3.3.13",
    "@types/jquery": "^3.3.36",
    "@uirouter/publish-scripts": "^2.5.3",
    "bufferutil": "4.0.1",
    "dts-downlevel": "^0.4.0",
    "fork-ts-checker-webpack-plugin": "^4.1.3",
    "husky": "^4.2.5",
    "jasmine-core": "^3.3.0",
    "karma": "^5.0.4",
    "karma-chrome-launcher": "^3.1.0",
    "karma-firefox-launcher": "^1.1.0",
    "karma-jasmine": "^3.1.1",
    "karma-script-launcher": "^1.0.0",
    "karma-sourcemap-loader": "^0.3.7",
    "karma-webpack": "^4.0.2",
    "prettier": "^2.0.5",
    "pretty-quick": "^2.0.1",
    "rollup": "1.32.1",
    "rollup-plugin-node-resolve": "^5.0.2",
    "rollup-plugin-sourcemaps": "^0.6.1",
    "rollup-plugin-uglify": "^6.0.0",
    "ts-loader": "^7.0.2",
    "tslint": "5.20.1",
    "tslint-eslint-rules": "^5.3.1",
<<<<<<< HEAD
    "typescript": "~3.6.0",
=======
    "typescript": "~3.9",
    "utf-8-validate": "5.0.2",
>>>>>>> 6ab9d946
    "webpack": "^4.34.0"
  },
  "resolutions": {
    "chokidar": "3.3.1"
  },
  "husky": {
    "hooks": {
      "pre-commit": "pretty-quick --staged"
    }
  },
  "docgen": {
    "publishDir": "_core_docs",
    "include": [],
    "navigation": {
      "": [
        "UIRouter"
      ],
      "Services": [
        "StateService",
        "StateRegistry",
        "TransitionService",
        "UrlService",
        "UrlConfig",
        "UrlRules"
      ],
      "Other": [
        "Transition",
        "Trace"
      ]
    }
  }
}<|MERGE_RESOLUTION|>--- conflicted
+++ resolved
@@ -1,11 +1,7 @@
 {
   "name": "@uirouter/core",
   "description": "UI-Router Core: Framework agnostic, State-based routing for JavaScript Single Page Apps",
-<<<<<<< HEAD
   "version": "7.0.0-beta.0",
-=======
-  "version": "6.0.6",
->>>>>>> 6ab9d946
   "scripts": {
     "clean": "shx rm -rf lib lib-esm _bundles .cache _doc",
     "compile": "npm run clean && tsc && tsc -m es6 --outDir lib-esm && shx cp src/*.json lib",
@@ -94,12 +90,8 @@
     "ts-loader": "^7.0.2",
     "tslint": "5.20.1",
     "tslint-eslint-rules": "^5.3.1",
-<<<<<<< HEAD
-    "typescript": "~3.6.0",
-=======
     "typescript": "~3.9",
     "utf-8-validate": "5.0.2",
->>>>>>> 6ab9d946
     "webpack": "^4.34.0"
   },
   "resolutions": {
